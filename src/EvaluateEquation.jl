--- conflicted
+++ resolved
@@ -33,7 +33,6 @@
     end
 end
 
-<<<<<<< HEAD
 function deg2_eval(tree::Node, cX::CuArray{T, 2}, ::Val{op_idx}, options::Options)::Tuple{CuArray{T, 1}, Bool} where {T<:CUDA_TYPES,op_idx}
     n = size(cX, 2)
     (cumulator, complete) = evalTreeArray(tree.l, cX, options)
@@ -57,8 +56,6 @@
 end
 
 
-# Fuse doublets and triplets of operations for lower memory usage:
-=======
 """
     evalTreeArray(tree::Node, cX::AbstractMatrix{T}, options::Options)
 
@@ -74,7 +71,6 @@
     or nan was encountered, and a large loss should be assigned
     to the equation.
 """
->>>>>>> f97e57f2
 function evalTreeArray(tree::Node, cX::AbstractMatrix{T}, options::Options)::Tuple{AbstractVector{T}, Bool} where {T<:Real}
     if tree.degree == 0
         deg0_eval(tree, cX, options)
